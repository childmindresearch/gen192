[tool.poetry]
name = "gen192"
version = "0.1.0"
description = "A beautiful description."
authors = ["Florian Rupprecht <florian.rupprecht@childmind.org>"]
license = "LGPL-2.1"
readme = "README.md"
packages = [{include = "gen192", from = "src"}]

[tool.poetry.dependencies]
python = "^3.10"
pyyaml = "^6.0.1"
nipype = "^1.8.6"  # for cpac config expansion
voluptuous = "^0.14.2"  # for cpac config expansion
pathvalidate = "^3.2.0"  # for cpac config expansion
yamlordereddictloader = "^0.4.2"

[tool.poetry.group.dev.dependencies]
<<<<<<< HEAD
pytest = "^8.0.2"
mypy = "^1.8.0"
pre-commit = "^3.6.2"
pytest-cov = "^4.1.0"
ruff = "^0.3.0"
types-pyyaml = "^6.0.12.11"
pytest-mock = "^3.14.0"
=======
pytest = "^8.1.1"
mypy = "^1.9.0"
pre-commit = "^3.7.0"
pytest-cov = "^5.0.0"
ruff = "^0.3.4"
types-pyyaml = "^6.0.12.20240311"
>>>>>>> a959d7ed

[tool.poetry.group.docs.dependencies]
pdoc = "^14.4.0"

[tool.poetry.scripts]
gen192 = "gen192.cli:main"

[tool.pytest.ini_options]
pythonpath = [
  "src"
]

[tool.mypy]
ignore_missing_imports = true
exclude = [
  "^temp"
]

[tool.ruff]
exclude = [
  ".bzr",
  ".direnv",
  ".eggs",
  ".git",
  ".git-rewrite",
  ".hg",
  ".mypy_cache",
  ".nox",
  ".pants.d",
  ".pytype",
  ".ruff_cache",
  ".svn",
  ".tox",
  ".venv",
  "__pypackages__",
  "_build",
  "buck-out",
  "build",
  "dist",
  "node_modules",
  "venv"
]
line-length = 120
indent-width = 4
src = ["src"]
target-version = "py311"

[tool.ruff.lint]
select = ["ANN", "E", "F", "I"]
ignore = [
  "ANN101",  # self should not be annotated.
  "ANN102"  # cls should not be annotated.
]
fixable = ["ALL"]
unfixable = []
dummy-variable-rgx = "^(_+|(_+[a-zA-Z0-9_]*[a-zA-Z0-9]+?))$"

[tool.ruff.format]
quote-style = "double"
indent-style = "space"
skip-magic-trailing-comma = false
line-ending = "auto"

[tool.ruff.pydocstyle]
convention = "google"

[tool.ruff.per-file-ignores]
"tests/**/*.py" = []

[build-system]
requires = ["poetry-core>=1.2.0"]
build-backend = "poetry.core.masonry.api"<|MERGE_RESOLUTION|>--- conflicted
+++ resolved
@@ -16,22 +16,13 @@
 yamlordereddictloader = "^0.4.2"
 
 [tool.poetry.group.dev.dependencies]
-<<<<<<< HEAD
-pytest = "^8.0.2"
-mypy = "^1.8.0"
-pre-commit = "^3.6.2"
-pytest-cov = "^4.1.0"
-ruff = "^0.3.0"
-types-pyyaml = "^6.0.12.11"
-pytest-mock = "^3.14.0"
-=======
 pytest = "^8.1.1"
 mypy = "^1.9.0"
 pre-commit = "^3.7.0"
 pytest-cov = "^5.0.0"
 ruff = "^0.3.4"
 types-pyyaml = "^6.0.12.20240311"
->>>>>>> a959d7ed
+pytest-mock = "^3.14.0"
 
 [tool.poetry.group.docs.dependencies]
 pdoc = "^14.4.0"
